--- conflicted
+++ resolved
@@ -1,5 +1,5 @@
 // server.js
-<<<<<<< HEAD
+
 import "dotenv/config.js";
 import express from "express";
 import cors from "cors";
@@ -9,12 +9,6 @@
 import { fileURLToPath } from "url";
 import serverless from "serverless-http";
 
-import { testConnection } from "./config/prisma.js";
-
-import debugEmail from "./routes/debug-email.js";
-
-import { protect } from "./middleware/auth.js";
-=======
 import 'dotenv/config.js';
 // --- Startup Environment Checks ---
 if (!process.env.DATABASE_URL) {
@@ -29,9 +23,12 @@
 import { fileURLToPath } from 'url';
 import serverless from 'serverless-http';
 
-import { testConnection } from './config/prisma.js';
-import { protect } from './middleware/auth.js';
->>>>>>> 0d998431
+
+import { testConnection } from "./config/prisma.js";
+
+import debugEmail from "./routes/debug-email.js";
+
+import { protect } from "./middleware/auth.js";
 
 // Routers
 import uploadsRouter from "./routes/upload.js";
@@ -169,8 +166,7 @@
 
 const PORT = process.env.PORT || 5000;
 
-<<<<<<< HEAD
-=======
+
 // Only run DB check and listen if not on Vercel (local/server mode)
 if (!process.env.VERCEL) {
   // Test DB connection at startup
@@ -186,7 +182,7 @@
     });
 }
 
->>>>>>> 0d998431
+
 export default serverless(app);
 
 app.use((req, res) => {
@@ -195,18 +191,7 @@
 
 app.use((err, _req, res, _next) => {
   console.error(err);
-<<<<<<< HEAD
   res
     .status(err.status || 500)
     .json({ success: false, message: err.message || "Internal Server Error" });
-});
-
-if (!process.env.VERCEL) {
-  app.listen(PORT, () => {
-    console.log(`🚀 Server running locally on http://localhost:${PORT}`);
-  });
-}
-=======
-  res.status(err.status || 500).json({ success: false, message: err.message || 'Internal Server Error' });
-});
->>>>>>> 0d998431
+});